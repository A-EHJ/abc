--- conflicted
+++ resolved
@@ -870,7 +870,6 @@
                               on_click=lambda url=next_url: _go_episode(url))
 
             # lista de episodios
-<<<<<<< HEAD
             ep_items = sorted(
                 ((int(k), v) for k, v in eps.items()), key=lambda x: x[0], reverse=True
             )
@@ -904,29 +903,6 @@
 
             render_section("Pendientes", pending_items, confirmed=False)
             render_section("Confirmados", confirmed_items, confirmed=True)
-=======
-            ep_items = sorted(((int(k), v) for k, v in eps.items()), key=lambda x: x[0], reverse=True)
-            cols = st.columns(4)
-            for i, (num, info) in enumerate(ep_items):
-                with cols[i % 4]:
-                    st.write(f"Episodio {num}")
-                    status = "✅ Confirmado" if info.get("confirmed") else "👁️ Marcado"
-                    st.caption(status)
-                    st.link_button("Abrir", info.get("url", "#"))
-                    st.button(
-                        "Reconfirmar",
-                        key=f"reconfirm_{slug}_{num}",
-                        disabled=info.get("confirmed", False),
-                        on_click=lambda s=slug, n=num: (seen_confirm_episode(s, n), st.rerun()),
-                        help="Marca manualmente que terminaste este episodio.",
-                    )
-                    st.button(
-                        "Quitar",
-                        key=f"remove_{slug}_{num}",
-                        on_click=lambda s=slug, n=num: (seen_remove_episode(s, n), st.rerun()),
-                        help="Elimina este episodio de la lista de vistos.",
-                    )
->>>>>>> fdedb726
             # borrar anime del historial
             st.button("Quitar de vistos", key=f"del_{slug}", on_click=lambda s=slug: seen_delete_anime(s))
 
