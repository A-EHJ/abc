--- conflicted
+++ resolved
@@ -42,10 +42,6 @@
 def _navigate_to(mode: str, **kwargs):
     """Actualiza el modo guardando el estado anterior para un botón Atrás/Adelante."""
     _ensure_nav_stacks()
-<<<<<<< HEAD
-    st.session_state["nav_loading"] = True
-=======
->>>>>>> caf15854
     st.session_state["nav_history"].append(_current_nav_state())
     st.session_state["nav_future"].clear()
     new_state = _current_nav_state()
@@ -61,10 +57,6 @@
     _ensure_nav_stacks()
     if not st.session_state["nav_history"]:
         return
-<<<<<<< HEAD
-    st.session_state["nav_loading"] = True
-=======
->>>>>>> caf15854
     st.session_state["nav_future"].append(_current_nav_state())
     prev = st.session_state["nav_history"].pop()
     _apply_nav_state(prev)
@@ -75,10 +67,6 @@
     _ensure_nav_stacks()
     if not st.session_state["nav_future"]:
         return
-<<<<<<< HEAD
-    st.session_state["nav_loading"] = True
-=======
->>>>>>> caf15854
     st.session_state["nav_history"].append(_current_nav_state())
     nxt = st.session_state["nav_future"].pop()
     _apply_nav_state(nxt)
@@ -128,26 +116,6 @@
     )
 
 
-<<<<<<< HEAD
-def _show_global_css():
-    """Oculta controles de Streamlit (Stop/Fork) y ajusta algunos estilos sutiles."""
-    if st.session_state.get("_css_injected"):
-        return
-    st.session_state["_css_injected"] = True
-    st.markdown(
-        """
-        <style>
-        [data-testid="stToolbar"], .stApp [title*="Stop"], .stApp [title*="Fork"] { display: none !important; }
-        /* Mejora la legibilidad de botones compactos */
-        button[kind="secondary"] { line-height: 1.2em; }
-        </style>
-        """,
-        unsafe_allow_html=True,
-    )
-
-
-=======
->>>>>>> caf15854
 # ---------------- Estado de filtros (Directorio) ----------------
 def _dir_defaults():
     return {
@@ -829,10 +797,6 @@
 def main():
     st.set_page_config(page_title="AnimeFLV Navigator", layout="wide")
     _inject_nav_shortcuts()
-<<<<<<< HEAD
-    _show_global_css()
-=======
->>>>>>> caf15854
     st.sidebar.title("AnimeFLV Navigator")
 
     # Estado inicial
@@ -848,12 +812,6 @@
         )
     _ensure_nav_stacks()
     _consume_nav_param()
-<<<<<<< HEAD
-
-    if st.session_state.pop("nav_loading", False):
-        st.info("Abriendo contenido…")
-=======
->>>>>>> caf15854
 
     # Navegación lateral
     st.sidebar.caption("Usa ←/→ o estos controles para moverte sin salir de la app")
