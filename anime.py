import re
import json
import time
import functools
from dataclasses import dataclass
from typing import List, Optional, Dict, Tuple
from urllib.parse import urljoin, urlencode

import requests
from bs4 import BeautifulSoup
import streamlit as st
from streamlit.components.v1 import html as st_html

# Persistencia opcional en localStorage. Si no está disponible, usa fallback en sesión.
try:
    from streamlit_js_eval import get_local_storage, set_local_storage  # pip install streamlit-js-eval
except Exception:  # pragma: no cover
    get_local_storage = None
    set_local_storage = None

BASE_URL = "https://www3.animeflv.net"
LS_KEY = "aflv_nav_seen_v1"   # clave en localStorage


# ---------------- Navegación interna (historial + atajos) ----------------
NAV_STATE_KEYS = ["mode", "anime_url", "episode_url", "player_url", "player_h"]


def _ensure_nav_stacks():
    st.session_state.setdefault("nav_history", [])  # pila para atrás
    st.session_state.setdefault("nav_future", [])   # pila para adelante


def _current_nav_state() -> Dict:
    return {k: st.session_state.get(k) for k in NAV_STATE_KEYS}


def _apply_nav_state(state: Dict):
    st.session_state.update({k: state.get(k) for k in NAV_STATE_KEYS})


def _navigate_to(mode: str, **kwargs):
    """Actualiza el modo guardando el estado anterior para un botón Atrás/Adelante."""
    _ensure_nav_stacks()
    st.session_state["nav_history"].append(_current_nav_state())
    st.session_state["nav_future"].clear()
    new_state = _current_nav_state()
    new_state.update(kwargs)
    new_state["mode"] = mode
    if mode != "episode":
        new_state["player_url"] = None
    _apply_nav_state(new_state)
    st.rerun()


def _nav_back():
    _ensure_nav_stacks()
    if not st.session_state["nav_history"]:
        return
    st.session_state["nav_future"].append(_current_nav_state())
    prev = st.session_state["nav_history"].pop()
    _apply_nav_state(prev)
    st.rerun()


def _nav_forward():
    _ensure_nav_stacks()
    if not st.session_state["nav_future"]:
        return
    st.session_state["nav_history"].append(_current_nav_state())
    nxt = st.session_state["nav_future"].pop()
    _apply_nav_state(nxt)
    st.rerun()


def _consume_nav_param():
    """Permite que la URL ?nav=back|forward active los controles de historial."""
    params = st.experimental_get_query_params()
    action = None
    if "nav" in params and params["nav"]:
        action = params["nav"][0]
        params.pop("nav", None)
        st.experimental_set_query_params(**params)
    if action == "back":
        _nav_back()
    elif action == "forward":
        _nav_forward()


def _inject_nav_shortcuts():
    """JS para interceptar botón atrás del navegador y atajos de teclado (←/→)."""
    if st.session_state.get("_nav_js_injected"):
        return
    st.session_state["_nav_js_injected"] = True
    st_html(
        """
        <script>
        (function() {
            const sendNav = (action) => {
                const url = new URL(window.location.href);
                url.searchParams.set('nav', action);
                window.location.replace(url.toString());
            };
            // Atajos de teclado
            document.addEventListener('keydown', (ev) => {
                if (ev.key === 'ArrowLeft') { sendNav('back'); }
                else if (ev.key === 'ArrowRight') { sendNav('forward'); }
            }, { passive: true });
            // Evita salir del sitio con el botón atrás del navegador
            window.history.pushState({}, '', window.location.href);
            window.addEventListener('popstate', () => sendNav('back'));
        })();
        </script>
        """,
        height=0,
    )


# ---------------- Estado de filtros (Directorio) ----------------
def _dir_defaults():
    return {
        "dir_genres": [],           # slugs: ["comedia", "fantasia", ...]
        "dir_years": [],            # [2008, 2009, ...]
        "dir_types": [],            # ["tv","movie","ova","special"]
        "dir_status": [],           # ["1","2","3"]
        "dir_order": "default",     # "default" | "updated" | "added" | "name" | "rating"
        "dir_page": 1,
        "dir_q": "",                # búsqueda por título
    }

def _ensure_dir_state():
    for k, v in _dir_defaults().items():
        st.session_state.setdefault(k, v)

def HEADERS():
    return {
        "User-Agent": (
            "Mozilla/5.0 (Windows NT 10.0; Win64; x64) AppleWebKit/537.36 "
            "(KHTML, like Gecko) Chrome/120.0 Safari/537.36"
        ),
        "Accept": "text/html,application/xhtml+xml,application/xml;q=0.9,image/avif,image/webp,*/*;q=0.8",
        "Accept-Language": "es-ES,es;q=0.9,en;q=0.8",
        "Referer": BASE_URL,
        "Connection": "keep-alive",
    }

def fetch(url: str, params: Optional[dict] = None) -> str:
    r = requests.get(url, params=params, headers=HEADERS(), timeout=20)
    r.raise_for_status()
    return r.text

def abs_url(base: str, path: str) -> str:
    return urljoin(base, path or "")


# ---------------- Servidores del episodio ----------------
def extract_episode_servers(html: str):
    """
    Devuelve lista de dicts:
    {lang, server, title, ads, allow_mobile, link}
    Prioriza 'url' y si no existe usa 'code'.
    """
    m = re.search(r'var\s+videos\s*=\s*(\{.*?});', html, re.DOTALL)
    if not m:
        return []
    raw = m.group(1)
    data = json.loads(raw)
    servers = []
    for lang, items in data.items():
        for it in items:
            link = it.get("url") or it.get("code")
            servers.append(
                {
                    "lang": lang,
                    "server": it.get("server"),
                    "title": it.get("title"),
                    "ads": bool(it.get("ads", 0)),
                    "allow_mobile": it.get("allow_mobile", True),
                    "link": link,
                }
            )
    return servers


# ---------------- Modelos ----------------
@dataclass
class Card:
    title: str
    url: str
    image: Optional[str]

@dataclass
class Episode:
    number: int
    id: int
    url: Optional[str]

@dataclass
class AnimeDetail:
    title: str
    image: Optional[str]
    genres: List[str]
    description: str
    episodes: List[Episode]

@dataclass
class HomeEp:
    anime_title: str
    anime_slug: str
    anime_url: str
    episode_num: int
    episode_url: str
    image: Optional[str]


# ---------------- Parseadores ----------------
def parse_browse(html: str, base_url: str) -> List[Card]:
    soup = BeautifulSoup(html, "html.parser")
    cards: List[Card] = []
    seen = set()
    for a in soup.select('a[href^="/anime/"]'):
        href = a.get("href")
        if not href or href in seen:
            continue
        seen.add(href)
        title = a.get("title") or a.get_text(strip=True)
        img = None
        img_tag = a.find("img")
        if img_tag:
            img = (
                img_tag.get("data-src")
                or img_tag.get("data-original")
                or img_tag.get("src")
            )
        cards.append(
            Card(
                title=title or "",
                url=abs_url(base_url, href),
                image=abs_url(base_url, img) if img else None,
            )
        )
    return cards

def parse_anime_detail(html: str, page_url: str, base_url: str) -> AnimeDetail:
    soup = BeautifulSoup(html, "html.parser")
    title = (soup.select_one(".Ficha .Title") or soup.find("h1")).get_text(strip=True)
    img_tag = soup.select_one(".AnimeCover .Image img") or soup.select_one(
        "meta[property='og:image']"
    )
    image = None
    if img_tag:
        src = img_tag.get("src") or img_tag.get("content")
        image = abs_url(base_url, src)
    genres = [a.get_text(strip=True) for a in soup.select(".Nvgnrs a")]
    desc_tag = soup.select_one(".Description") or soup.find("p")
    description = desc_tag.get_text(" ", strip=True) if desc_tag else ""
    episodes: List[Episode] = []
    m = re.search(r"var\s+episodes\s*=\s*(\[\[.*?]]);", html, re.S)
    slug = None
    ms = re.search(
        r'var\s+anime_info\s*=\s*\[\s*"[^\"]*",\s*"[^\"]*",\s*"([^\"]+)"', html
    )
    if ms:
        slug = ms.group(1)
    if m:
        try:
            data = json.loads(m.group(1))
            for num, eid in data:
                ep_url = abs_url(base_url, f"/ver/{slug}-{num}") if slug else None
                episodes.append(Episode(number=int(num), id=int(eid), url=ep_url))
        except Exception:
            episodes = []
    return AnimeDetail(
        title=title, image=image, genres=genres, description=description, episodes=episodes
    )


# --------- HOME: “de la semana / últimos episodios” ---------
def _clean_home_title(text: str) -> str:
    """Remueve prefijos/sufijos 'Episodio N' del texto recibido y normaliza espacios."""
    if not text:
        return text
    t = re.sub(r'^\s*Episodio\s*\d+\s*[-:–—]?\s*', '', text, flags=re.I)
    t = re.sub(r'\s*[-:–—]?\s*Episodio\s*\d+\s*$', '', t, flags=re.I)
    return ' '.join(t.split())

def parse_home_week(html: str, base_url: str, limit: int = 24) -> List[HomeEp]:
    soup = BeautifulSoup(html, "html.parser")
    items: List[HomeEp] = []
    seen = set()
    candidates = soup.select(".ListEpisodios a[href^='/ver/'], .ListCaps a[href^='/ver/']")
    if not candidates:
        candidates = soup.select("a[href^='/ver/']")
    rx = re.compile(r"^/ver/([a-z0-9\-]+)-(\d+)$", re.I)
    for a in candidates:
        href = a.get("href") or ""
        m = rx.match(href.strip())
        if not m or href in seen:
            continue
        seen.add(href)
        slug, num = m.group(1), int(m.group(2))
        anime_url = abs_url(base_url, f"/anime/{slug}")
        episode_url = abs_url(base_url, href)
        raw_title = a.get("title") or a.get_text(strip=True) or slug.replace("-", " ").title()
        title = _clean_home_title(raw_title) or slug.replace("-", " ").title()
        image = None
        parent = a.find_parent(["li", "article", "div"]) or a.parent
        if parent:
            imgt = parent.find("img")
            if imgt:
                image = imgt.get("data-src") or imgt.get("data-original") or imgt.get("src")
        if image:
            image = abs_url(base_url, image)
        items.append(HomeEp(title, slug, anime_url, num, episode_url, image))
        if len(items) >= limit:
            break
    return items


# ---------- Filtros/constantes (Directorio) ----------
GENRE_SLUGS = [
    "accion", "artes-marciales", "aventuras", "carreras", "ciencia-ficcion",
    "comedia", "deportes", "drama", "ecchi", "escolar", "espacial", "fantasia",
    "harem", "historico", "infantil", "josei", "juegos", "magia", "militar", "misterio",
    "musica", "parodia", "policia", "psicologico", "recuerdos-de-la-vida",
    "romance", "samurai", "seinen", "shoujo", "shounen", "sobrenatural",
    "superpoderes", "suspenso", "terror", "vampiros", "yaoi", "yuri", "demencia",
]
TYPE_MAP   = {"tv": "TV", "movie": "Película", "ova": "OVA", "special": "Especial"}
STATUS_MAP = {"1": "En emisión", "2": "Finalizado", "3": "Próximamente"}
ORDER_MAP  = {
    "default": "Por Defecto",
    "updated": "Recientemente Actualizados",
    "added":  "Recientemente Agregados",
    "name":   "Nombre A-Z",     # (el sitio acepta 'name' para ordenar por título)
    "rating": "Calificación",
}
YEARS = list(range(1990, 2026))

def _build_browse_url(base=BASE_URL):
    """Construye la URL /browse con todos los filtros + q + page."""
    p: Dict[str, List[str] | str | int] = {}
    ss = st.session_state
    if ss["dir_q"].strip():
        p["q"] = ss["dir_q"].strip()
    if ss["dir_genres"]:
        p["genre[]"] = ss["dir_genres"]
    if ss["dir_years"]:
        p["year[]"] = [str(y) for y in ss["dir_years"]]
    if ss["dir_types"]:
        p["type[]"] = ss["dir_types"]
    if ss["dir_status"]:
        p["status[]"] = ss["dir_status"]
    if ss["dir_order"] and ss["dir_order"] != "default":
        p["order"] = ss["dir_order"]
    else:
        p["order"] = "default"
    if ss["dir_page"] and ss["dir_page"] != 1:
        p["page"] = ss["dir_page"]
    query = urlencode(p, doseq=True)
    return abs_url(base, "/browse") + (f"?{query}" if query else "")


# ---------------- Persistencia "Vistos" (localStorage + fallback) ----------------
def _ls_load() -> Dict:
    """Lee JSON desde localStorage (si hay lib) o desde la sesión."""
    if "seen_cache" in st.session_state:
        return st.session_state["seen_cache"]
    raw = "{}"
    if get_local_storage is not None:
        try:
            raw = get_local_storage(LS_KEY, default="{}") or "{}"
        except Exception:
            raw = "{}"
    else:
        raw = st.session_state.get("_ls_fallback", "{}")
    try:
        data = json.loads(raw)
    except Exception:
        data = {}
    if "animes" not in data:
        data["animes"] = {}
    # Normalizar episodios antiguos que no tengan bandera de confirmación
    for a in data.get("animes", {}).values():
        eps = a.get("episodes", {})
        for num, info in eps.items():
            if isinstance(info, dict):
                info.setdefault("confirmed", False)
    st.session_state["seen_cache"] = data
    return data

def _ls_save(data: Dict):
    st.session_state["seen_cache"] = data
    raw = json.dumps(data)
    if set_local_storage is not None:
        try:
            set_local_storage(LS_KEY, raw)
        except Exception:
            pass
    else:
        st.session_state["_ls_fallback"] = raw

def seen_add_episode(
    slug: str,
    title: str,
    anime_url: str,
    ep_num: int,
    ep_url: str,
    image: Optional[str] = None,
    confirmed: bool = False,
):
    data = _ls_load()
    animes = data.setdefault("animes", {})
    a = animes.setdefault(
        slug, {"title": title, "url": anime_url, "image": image, "episodes": {}, "last_seen": 0}
    )
    a["title"] = title or a.get("title")
    a["url"] = anime_url or a.get("url")
    if image:
        a["image"] = image
    ts = int(time.time())
    a["last_seen"] = ts
    ep_entry = a["episodes"].get(str(ep_num), {})
    ep_entry.update({"url": ep_url, "ts": ts})
    ep_entry["confirmed"] = confirmed or ep_entry.get("confirmed", False)
    a["episodes"][str(ep_num)] = ep_entry
    _ls_save(data)


def seen_confirm_episode(slug: str, ep_num: int):
    data = _ls_load()
    anime = data.get("animes", {}).get(slug)
    if not anime:
        return
    ep_entry = anime.get("episodes", {}).get(str(ep_num))
    if not ep_entry:
        return
    ep_entry["confirmed"] = True
    ep_entry["ts"] = int(time.time())
    anime["last_seen"] = max(anime.get("last_seen", 0), ep_entry["ts"])
    _ls_save(data)


def seen_remove_episode(slug: str, ep_num: int):
    data = _ls_load()
    anime = data.get("animes", {}).get(slug)
    if not anime:
        return
    episodes = anime.get("episodes", {})
    removed = episodes.pop(str(ep_num), None)
    if not removed:
        return
    remaining_ts = max((ep.get("ts", 0) for ep in episodes.values()), default=0)
    anime["last_seen"] = remaining_ts
    _ls_save(data)

def seen_delete_anime(slug: str):
    data = _ls_load()
    data.get("animes", {}).pop(slug, None)
    _ls_save(data)
    st.rerun()

def seen_clear_all():
    _ls_save({"animes": {}})
    st.rerun()


# ---------------- Utilidades de episodios (prev/next) ----------------
@functools.lru_cache(maxsize=256)
def get_anime_detail_cached(slug: str) -> AnimeDetail:
    """Descarga y cachea la ficha del anime para cálculos de navegación y metadatos."""
    html = fetch(abs_url(BASE_URL, f"/anime/{slug}"))
    return parse_anime_detail(html, abs_url(BASE_URL, f"/anime/{slug}"), BASE_URL)

def get_prev_next_urls(slug: str, current_num: int) -> Tuple[Optional[str], Optional[str], Optional[AnimeDetail]]:
    """Devuelve (prev_url, next_url, detail) para el episodio actual."""
    try:
        detail = get_anime_detail_cached(slug)
    except Exception:
        return None, None, None
    num_to_url = {e.number: e.url for e in detail.episodes if e.url}
    if not num_to_url:
        return None, None, detail
    nums = sorted(num_to_url.keys())
    if current_num not in num_to_url and nums:
        # Si el número no está (caso raro), ubicamos posición relativa
        nums.append(current_num)
        nums = sorted(set(nums))
    idx = nums.index(current_num)
    prev_url = num_to_url.get(nums[idx-1]) if idx > 0 else None
    next_url = num_to_url.get(nums[idx+1]) if idx < len(nums)-1 else None
    return prev_url, next_url, detail


# ---------------- Vistas ----------------
def view_home():
    st.header("En emisión / últimos episodios (semana)")
    with st.spinner("Cargando…"):
        html = fetch(abs_url(BASE_URL, "/"))
    items = parse_home_week(html, BASE_URL, limit=24)
    if not items:
        st.info("No pude detectar episodios recientes.")
        return
    cols = st.columns(4)
    for i, it in enumerate(items):
        with cols[i % 4]:
            if it.image:
                st.image(it.image, width=300)  # sin use_container_width
            st.caption(f"{it.anime_title} — Episodio {it.episode_num}")
            c1, c2 = st.columns(2)
            if c1.button("Ver episodios", key=f"h_go_{i}", help="Ir a la ficha del anime"):
                _navigate_to("detail", anime_url=it.anime_url)
            if c2.button("Ver capítulo ▸", key=f"h_ep_{i}", help="Abrir el episodio en el visor"):
                _navigate_to("episode", episode_url=it.episode_url, player_url=None)


def view_browse():
    _ensure_dir_state()

    # --- Búsqueda por título en la página ---
    st.header("Directorio")
    def _trigger_search():
        st.session_state["dir_page"] = 1
        st.rerun()

    st.text_input(
        "Buscar por título",
        key="dir_q",
        placeholder="Escribe para filtrar o pulsa el botón",
        on_change=_trigger_search,
        help="El filtrado se aplica automáticamente al escribir o con el botón Buscar.",
    )
    st.button("🔍 Buscar", on_click=_trigger_search)

    # --- Filtros en la IZQUIERDA (sidebar) ---
    with st.sidebar:
        st.subheader("Filtros")
        st.multiselect("Géneros", GENRE_SLUGS, key="dir_genres")
        st.multiselect("Años", list(reversed(YEARS)), key="dir_years")
        st.multiselect("Tipo", list(TYPE_MAP.keys()), format_func=lambda x: TYPE_MAP[x], key="dir_types")
        st.multiselect("Estado", list(STATUS_MAP.keys()), format_func=lambda x: STATUS_MAP[x], key="dir_status")
        st.selectbox("Orden", list(ORDER_MAP.keys()),
                     index=list(ORDER_MAP.keys()).index(st.session_state["dir_order"]),
                     format_func=lambda x: ORDER_MAP[x], key="dir_order")
        st.number_input("Página", min_value=1, step=1, key="dir_page")

        c1, c2 = st.columns(2)
        with c1:
            if st.button("Aplicar"):
                st.rerun()
        with c2:
            if st.button("Limpiar filtros"):
                for k, v in _dir_defaults().items():
                    st.session_state[k] = v
                st.rerun()

    # --- Traer y pintar ---
    url = _build_browse_url()
    with st.spinner("Buscando…"):
        html = fetch(url)
    cards = parse_browse(html, BASE_URL)

    if not cards:
        st.info("Sin resultados.")
    else:
        cols = st.columns(5)
        for i, c in enumerate(cards):
            with cols[i % 5]:
                if c.image:
                    st.image(c.image, width=160)
                st.caption(c.title or "")
                if st.button("Ver", key=f"ver_{i}", help="Abrir ficha del anime"):
                    _navigate_to("detail", anime_url=c.url)

    # --- Paginación segura (callbacks) ---
    def _prev_page():
        st.session_state["dir_page"] = max(1, int(st.session_state.get("dir_page", 1)) - 1)

    def _next_page():
        st.session_state["dir_page"] = int(st.session_state.get("dir_page", 1)) + 1

    pc1, pc2, pc3 = st.columns([1, 2, 1])
    with pc1:
        st.button("« Anterior", on_click=_prev_page, disabled=int(st.session_state.get("dir_page", 1)) <= 1, key="btn_prev")
    with pc3:
        st.button("Siguiente »", on_click=_next_page, key="btn_next")

    # URL final abajo (para copiar)
    st.markdown("**URL generada:**")
    st.code(url, language="text")


def view_episode(ep_url: str):
    # Marcar como visto + preparar navegación
    m = re.search(r"/ver/([a-z0-9\-]+)-(\d+)", ep_url, re.I)
    slug, ep_num = (m.group(1), int(m.group(2))) if m else (None, None)

    # Obtener info del anime + prev/next
    detail_for_seen: Optional[AnimeDetail] = None
    prev_url = next_url = None
    if slug and ep_num is not None:
        prev_url, next_url, detail_for_seen = get_prev_next_urls(slug, ep_num)

    with st.spinner("Cargando episodio…"):
        html_page = fetch(ep_url)
    servers = extract_episode_servers(html_page)

    # Título
    title_match = re.search(r"<h1[^>]*>(.*?)</h1>", html_page, re.S)
    title_text = BeautifulSoup(title_match.group(1), "html.parser").get_text(" ", strip=True) if title_match else ep_url

    # Marcar visto (usando metadatos reales si los tenemos)
    if slug and ep_num is not None:
        title_for_seen = (detail_for_seen.title if detail_for_seen else slug.replace("-", " ").title())
        image_for_seen = (detail_for_seen.image if detail_for_seen else None)
        seen_add_episode(
            slug,
            title_for_seen,
            abs_url(BASE_URL, f"/anime/{slug}"),
            ep_num,
            ep_url,
            image=image_for_seen,
            confirmed=False,
        )

    # autoselección: primer servidor con link
    if servers and not st.session_state.get("player_url"):
        for s in servers:
            if s.get("link"):
                st.session_state["player_url"] = s["link"]
                break

    # Controles superiores
    c1, c2, c3 = st.columns([1, 1, 1])
    with c1:
        st.button("◂ Anterior", disabled=not prev_url, on_click=lambda url=prev_url: _go_episode(url), help="Episodio anterior")
    target_anime_url = abs_url(BASE_URL, f"/anime/{slug}") if slug else st.session_state.get("anime_url")
    with c2:
        st.button(
            "Volver al anime",
            disabled=not target_anime_url,
            on_click=lambda: _navigate_to("detail", anime_url=target_anime_url),
        )
    with c3:
        st.button("Siguiente ▸", disabled=not next_url, on_click=lambda url=next_url: _go_episode(url), help="Próximo episodio")

    st.subheader(title_text)

    # Estado de visto + reconfirmación manual
    seen_info = _ls_load().get("animes", {}).get(slug or "", {}).get("episodes", {})
    current_seen = seen_info.get(str(ep_num), {}) if ep_num is not None else {}
    status = "✅ Confirmado" if current_seen.get("confirmed") else "👁️ Marcado (falta confirmar)"
    st.caption(status)
    if slug and ep_num is not None:
        st.button(
            "Confirmar que ya lo viste",
            disabled=current_seen.get("confirmed", False),
            on_click=lambda s=slug, n=ep_num: (seen_confirm_episode(s, n), st.rerun()),
            help="Úsalo para reafirmar que terminaste el episodio.",
        )

    # Reproductor
    st.write("### Reproductor")
    h = st.slider(
        "Altura del reproductor",
        min_value=320,
        max_value=900,
        step=20,
        value=st.session_state.get("player_h", 540),
        help="Ajusta la altura del iframe. Si ves 'Sandboxed embed is not allowed', prueba otro servidor o usa Abrir en pestaña nueva.",
    )
    st.session_state["player_h"] = h

    player_url = st.session_state.get("player_url")
    if player_url:
        st_html(
            f"""
            <div id="player-wrap" style="position:relative;">
              <iframe id="the-player" src="{player_url}" width="100%" height="{h}" frameborder="0"
                      allow="autoplay; fullscreen; picture-in-picture" allowfullscreen
                      referrerpolicy="no-referrer"></iframe>
              <button onclick="(function(){{
                  const el = document.getElementById('the-player');
                  if (el.requestFullscreen) el.requestFullscreen();
                  else if (el.webkitRequestFullscreen) el.webkitRequestFullscreen();
                  else if (el.msRequestFullscreen) el.msRequestFullscreen();
              }})()"
                style="position:absolute;right:10px;top:10px;padding:6px 10px;border-radius:8px;border:0;background:#0ea5e9;color:white;cursor:pointer;">
                Pantalla completa
              </button>
            </div>
            """,
            height=h + 50,
        )
        st.markdown(
            f"<div style='text-align:right;margin-top:6px;'>"
            f"<a href='{player_url}' target='_blank' rel='noopener'>Abrir en pestaña nueva ↗</a>"
            f"</div>",
            unsafe_allow_html=True,
        )
        st.info(
            "Si el visor muestra mensajes como 'Sandboxed embed is not allowed' o la página del servidor se cae, abre el enlace directo o prueba otro servidor de la lista."
        )
    else:
        st.info("Elige un servidor para reproducir.")

    # Lista de servidores (2 columnas, compacta)
    st.markdown("### Servidores")
    if not servers:
        st.info("No se encontraron servidores para este episodio.")
    else:
        col_a, col_b = st.columns(2)
        cols = [col_a, col_b]
        for idx, s in enumerate(servers):
            with cols[idx % 2]:
                badge = "🟡 con ads" if s.get("ads") else "🟢 sin ads"
                st.markdown(
                    f"**{s.get('title','')}** (`{s.get('server','')}`) — {badge}  \n"
                    f"[Abrir enlace ↗]({s.get('link','')})",
                    unsafe_allow_html=False,
                )
                st.button(
                    "Ver aquí",
                    key=f"play_{idx}",
                    on_click=lambda url=s.get('link',''): st.session_state.update({"player_url": url}),
                    disabled=not s.get("link"),
                    help="Cargar este servidor en el visor"
                )
                st.divider()

    # Botón siguiente al final (cómodo para maratón)
    st.button("Siguiente ▸", disabled=not next_url, on_click=lambda url=next_url: _go_episode(url), key="next_bottom")

def _go_episode(url: Optional[str]):
    if not url:
        return
    _navigate_to("episode", episode_url=url, player_url=None)


def view_anime(url: str):
    with st.spinner("Cargando ficha…"):
        html = fetch(url)
    detail = parse_anime_detail(html, url, BASE_URL)

    seen_data = _ls_load()
    slug_match = re.search(r"/anime/([a-z0-9\-]+)$", url)
    slug = slug_match.group(1) if slug_match else None
    seen_eps = seen_data.get("animes", {}).get(slug or "", {}).get("episodes", {})

    st.button(
        "Volver al Directorio",
        on_click=lambda: _navigate_to("browse", anime_url=None),
    )
    cols = st.columns([1, 3])
    with cols[0]:
        if detail.image:
            st.image(detail.image, width=220)
    with cols[1]:
        st.subheader(detail.title)
        if detail.genres:
            st.write("Géneros: " + ", ".join(detail.genres))
        if detail.description:
            st.write(detail.description)

        # Si hay historial, ofrecer “Continuar”
        if slug and seen_eps:
            last_seen = max(int(k) for k in seen_eps.keys())
            # buscar siguiente válido en la ficha
            next_url = None
            for e in sorted(detail.episodes, key=lambda e: e.number):
                if e.number > last_seen:
                    next_url = e.url
                    break
            c1, c2 = st.columns(2)
            with c1:
                st.write(f"Último visto: **Ep {last_seen}**")
            with c2:
                st.button("Continuar ▸", disabled=not next_url,
                          on_click=lambda url=next_url: _go_episode(url))

    st.markdown("### Lista de episodios")
    if not detail.episodes:
        st.info("No se detectaron episodios.")
    else:
        for ep in sorted(detail.episodes, key=lambda e: e.number, reverse=True):
            cols = st.columns([2, 1, 1, 1])
            cols[0].write(f"Episodio {ep.number}")
            ep_seen = seen_eps.get(str(ep.number), {}) if slug else {}
            if ep_seen:
                badge = "✅ Confirmado" if ep_seen.get("confirmed") else "👁️ Marcado"
                cols[0].caption(badge)
            if ep.url:
                if cols[1].button("Ver en visor", key=f"ep_{ep.number}"):
                    _navigate_to("episode", episode_url=ep.url, player_url=None)
                    # marcar como visto también aquí (por si no abre el visor)
                    m = re.search(r"/ver/([a-z0-9\-]+)-(\d+)", ep.url, re.I)
                    slug_for_seen = m.group(1) if m else slug
                    if slug_for_seen:
                        seen_add_episode(
                            slug_for_seen,
                            detail.title,
                            abs_url(BASE_URL, f"/anime/{slug_for_seen}"),
                            ep.number,
                            ep.url,
                            image=detail.image,
                            confirmed=False,
                        )
                    st.rerun()
                cols[2].link_button("Abrir directo ↗", ep.url)
                cols[3].button(
                    "Confirmar visto",
                    key=f"confirm_{ep.number}",
                    disabled=not slug or ep_seen.get("confirmed", False),
                    on_click=lambda s=slug, n=ep.number: (seen_confirm_episode(s, n), st.rerun()),
                    help="Pulsa para marcar manualmente que terminaste el episodio.",
                )
            else:
                cols[1].write("-")


def view_seen():
    st.header("Vistos")
    data = _ls_load()
    animes: Dict[str, Dict] = data.get("animes", {})
    if not animes:
        st.info("Aún no hay animes/episodios vistos.")
        return

    # ordenar por último visto desc
    items = sorted(animes.items(), key=lambda kv: kv[1].get("last_seen", 0), reverse=True)

    def badge(text: str, color: str) -> str:
        return (
            f"<span style='display:inline-block; padding:2px 8px; border-radius:12px; "
            f"background:{color}; color:white; font-size:0.85em; margin-right:6px;'>"
            f"{text}</span>"
        )

    for slug, a in items:
        title = a.get("title") or slug.replace("-", " ").title()
        image = a.get("image")
        url = a.get("url") or abs_url(BASE_URL, f"/anime/{slug}")
        eps = a.get("episodes", {})
        last_seen = max((int(k) for k in eps.keys()), default=None)

        # Calcular “continuar”
        next_url = None
        try:
            detail = get_anime_detail_cached(slug)
            if last_seen is not None:
                for e in sorted(detail.episodes, key=lambda e: e.number):
                    if e.number > last_seen and e.url:
                        next_url = e.url
                        break
        except Exception:
            pass

        confirmed_count = sum(1 for _, info in eps.items() if info.get("confirmed"))
        pending_count = len(eps) - confirmed_count

        header_label = f"{title} — {len(eps)} episodios vistos"
        with st.expander(header_label):
            st.markdown(
                badge(f"✅ {confirmed_count} confirmados", "#1f7a1f")
                + badge(f"⏳ {pending_count} pendientes", "#b36a00"),
                unsafe_allow_html=True,
            )
            if image:
                st.image(image, width=220)
            st.markdown(f"[Ver ficha del anime]({url})")

            if last_seen is not None:
                c1, c2, c3 = st.columns(3)
                with c1:
                    st.write(f"Último visto: **Ep {last_seen}**")
                with c2:
                    first_url = eps.get(str(last_seen), {}).get("url")
                    if first_url:
                        st.link_button("Abrir último visto", first_url)
                with c3:
                    st.button("Continuar ▸", disabled=not next_url,
                              on_click=lambda url=next_url: _go_episode(url))

            # lista de episodios
<<<<<<< HEAD
            ep_items = sorted(
                ((int(k), v) for k, v in eps.items()), key=lambda x: x[0], reverse=True
            )

            def render_section(title: str, items: List[Tuple[int, Dict]]):
                st.markdown(f"#### {title}")
                if not items:
                    st.caption("No hay episodios en esta sección.")
                    return

                cols = st.columns(4)
                for i, (num, info) in enumerate(items):
                    with cols[i % 4]:
                        st.write(f"Episodio {num}")
                        is_confirmed = bool(info.get("confirmed"))
                        status = "✅ Confirmado" if is_confirmed else "⏳ Pendiente"
                        status_color = "#1f7a1f" if is_confirmed else "#b36a00"
                        st.markdown(badge(status, status_color), unsafe_allow_html=True)
                        st.link_button("Abrir", info.get("url", "#"))
                        st.button(
                            "Reconfirmar",
                            key=f"reconfirm_{slug}_{num}",
                            disabled=info.get("confirmed", False),
                            on_click=lambda s=slug, n=num: (
                                seen_confirm_episode(s, n),
                                st.rerun(),
                            ),
                            help="Marca manualmente que terminaste este episodio.",
                        )

            pending_items = [(n, info) for n, info in ep_items if not info.get("confirmed")]
            confirmed_items = [(n, info) for n, info in ep_items if info.get("confirmed")]

            render_section("Pendientes", pending_items)
            render_section("Confirmados", confirmed_items)
=======
            ep_items = sorted(((int(k), v) for k, v in eps.items()), key=lambda x: x[0], reverse=True)
            cols = st.columns(4)
            for i, (num, info) in enumerate(ep_items):
                with cols[i % 4]:
                    st.write(f"Episodio {num}")
                    status = "✅ Confirmado" if info.get("confirmed") else "👁️ Marcado"
                    st.caption(status)
                    st.link_button("Abrir", info.get("url", "#"))
                    st.button(
                        "Reconfirmar",
                        key=f"reconfirm_{slug}_{num}",
                        disabled=info.get("confirmed", False),
                        on_click=lambda s=slug, n=num: (seen_confirm_episode(s, n), st.rerun()),
                        help="Marca manualmente que terminaste este episodio.",
                    )
                    st.button(
                        "Quitar",
                        key=f"remove_{slug}_{num}",
                        on_click=lambda s=slug, n=num: (seen_remove_episode(s, n), st.rerun()),
                        help="Elimina este episodio de la lista de vistos.",
                    )
>>>>>>> fdedb726
            # borrar anime del historial
            st.button("Quitar de vistos", key=f"del_{slug}", on_click=lambda s=slug: seen_delete_anime(s))

    st.divider()
    st.button("Vaciar historial", on_click=seen_clear_all)


# ---------------- App ----------------
def main():
    st.set_page_config(page_title="AnimeFLV Navigator", layout="wide")
    _inject_nav_shortcuts()
    st.sidebar.title("AnimeFLV Navigator")

    # Estado inicial
    if "mode" not in st.session_state:
        st.session_state.update(
            {
                "mode": "home",           # Inicio
                "anime_url": None,
                "episode_url": None,
                "player_url": None,
                "player_h": 540,
            }
        )
    _ensure_nav_stacks()
    _consume_nav_param()

    # Navegación lateral
    st.sidebar.caption("Usa ←/→ o estos controles para moverte sin salir de la app")
    back_col, next_col = st.sidebar.columns(2)
    back_col.button("⬅️ Atrás", on_click=_nav_back, disabled=not st.session_state.get("nav_history"))
    next_col.button("Adelante ➡️", on_click=_nav_forward, disabled=not st.session_state.get("nav_future"))

    col_nav1, col_nav2, col_nav3 = st.sidebar.columns(3)
    if col_nav1.button("Inicio"):
        _navigate_to("home")
    if col_nav2.button("Directorio"):
        _navigate_to("browse")
    if col_nav3.button("Vistos"):
        _navigate_to("seen")

    mode = st.session_state.get("mode", "home")
    if mode == "detail" and st.session_state.get("anime_url"):
        view_anime(st.session_state["anime_url"])
    elif mode == "episode" and st.session_state.get("episode_url"):
        view_episode(st.session_state["episode_url"])
    elif mode == "browse":
        view_browse()
    elif mode == "seen":
        view_seen()
    else:
        view_home()


if __name__ == "__main__":
    main()<|MERGE_RESOLUTION|>--- conflicted
+++ resolved
@@ -882,43 +882,6 @@
                               on_click=lambda url=next_url: _go_episode(url))
 
             # lista de episodios
-<<<<<<< HEAD
-            ep_items = sorted(
-                ((int(k), v) for k, v in eps.items()), key=lambda x: x[0], reverse=True
-            )
-
-            def render_section(title: str, items: List[Tuple[int, Dict]]):
-                st.markdown(f"#### {title}")
-                if not items:
-                    st.caption("No hay episodios en esta sección.")
-                    return
-
-                cols = st.columns(4)
-                for i, (num, info) in enumerate(items):
-                    with cols[i % 4]:
-                        st.write(f"Episodio {num}")
-                        is_confirmed = bool(info.get("confirmed"))
-                        status = "✅ Confirmado" if is_confirmed else "⏳ Pendiente"
-                        status_color = "#1f7a1f" if is_confirmed else "#b36a00"
-                        st.markdown(badge(status, status_color), unsafe_allow_html=True)
-                        st.link_button("Abrir", info.get("url", "#"))
-                        st.button(
-                            "Reconfirmar",
-                            key=f"reconfirm_{slug}_{num}",
-                            disabled=info.get("confirmed", False),
-                            on_click=lambda s=slug, n=num: (
-                                seen_confirm_episode(s, n),
-                                st.rerun(),
-                            ),
-                            help="Marca manualmente que terminaste este episodio.",
-                        )
-
-            pending_items = [(n, info) for n, info in ep_items if not info.get("confirmed")]
-            confirmed_items = [(n, info) for n, info in ep_items if info.get("confirmed")]
-
-            render_section("Pendientes", pending_items)
-            render_section("Confirmados", confirmed_items)
-=======
             ep_items = sorted(((int(k), v) for k, v in eps.items()), key=lambda x: x[0], reverse=True)
             cols = st.columns(4)
             for i, (num, info) in enumerate(ep_items):
@@ -940,7 +903,6 @@
                         on_click=lambda s=slug, n=num: (seen_remove_episode(s, n), st.rerun()),
                         help="Elimina este episodio de la lista de vistos.",
                     )
->>>>>>> fdedb726
             # borrar anime del historial
             st.button("Quitar de vistos", key=f"del_{slug}", on_click=lambda s=slug: seen_delete_anime(s))
 
